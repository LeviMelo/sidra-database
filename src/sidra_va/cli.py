--- conflicted
+++ resolved
@@ -4,24 +4,9 @@
 import asyncio
 import json
 import sqlite3
-<<<<<<< HEAD
-from dataclasses import asdict
-from typing import Iterable, Sequence
-
-from .api_client import SidraApiClient
-from .bulk_ingest import ingest_by_coverage
-from .catalog import list_agregados
-from .db import create_connection, ensure_full_schema
-from .diagnostics_base import (
-    api_vs_db_spot_check,
-    global_health_report,
-    repair_missing_variables,
-)
-=======
 from typing import Iterable
 
 from .db import create_connection
->>>>>>> b8b36470
 from .embed import embed_vas_for_agregados
 from .embedding_client import EmbeddingClient
 from .ingest_base import ingest_agregado
@@ -33,8 +18,48 @@
 
 
 def _ensure_va_schema() -> None:
-<<<<<<< HEAD
-    ensure_full_schema()
+    conn = create_connection()
+    try:
+        apply_va_schema(conn)
+        conn.commit()
+    finally:
+        conn.close()
+    print(json.dumps(report, indent=2, ensure_ascii=False))
+
+
+def cmd_diagnostics_spot_check(args: argparse.Namespace) -> None:
+    _ensure_va_schema()
+    conn = create_connection()
+    try:
+        report = asyncio.run(
+            api_vs_db_spot_check(
+                conn,
+                sample_size=max(0, args.spot_sample),
+            )
+        )
+    finally:
+        conn.close()
+    print(json.dumps(report, indent=2, ensure_ascii=False))
+
+
+def cmd_list_agregados(args: argparse.Namespace) -> None:
+    _ensure_va_schema()
+    rows = list_agregados(
+        requires_national_munis=args.requires_national_munis,
+        min_municipality_count=args.min_municipalities,
+        limit=args.limit,
+        order_by=args.order,
+    )
+    if args.json:
+        print(json.dumps([asdict(row) for row in rows], indent=2, ensure_ascii=False))
+        return
+    for row in rows:
+        coverage = f"municipalities={row.municipality_locality_count}"
+        national = "national" if row.covers_national_municipalities else "partial"
+        print(
+            f"{row.id}: {row.nome} | assunto={row.assunto} | pesquisa={row.pesquisa} | "
+            f"{coverage} ({national})"
+        )
 
 
 def _base_counts(conn) -> tuple[int, int]:
@@ -60,17 +85,17 @@
             conn.execute(f"SELECT 1 FROM {table} LIMIT 1")
         except sqlite3.OperationalError:
             print(
-                f"Base table '{table}' is missing. Run 'sidra_va.cli ingest' before using sidra-va.",
+                f"Base table '{table}' is missing. Run 'sidra_database.cli ingest' before using sidra-va.",
             )
             return False, []
 
     total, with_vars = _base_counts(conn)
     if total == 0:
-        print("Database contains no agregados. Run 'sidra_va.cli ingest' first.")
+        print("Database contains no agregados. Run 'sidra_database.cli ingest' first.")
         return False, []
     if with_vars == 0:
         print(
-            "No agregados with variables found. Re-ingest metadata or run 'sidra_va.cli repair-missing'."
+            "No agregados with variables found. Re-ingest metadata or run 'sidra_database.cli repair-missing'."
         )
         return False, []
 
@@ -95,212 +120,6 @@
     return int(row[0] or 0)
 
 
-async def _ingest_ids(
-    agregado_ids: Sequence[int],
-    *,
-    concurrency: int,
-    generate_embeddings: bool,
-) -> tuple[int, list[tuple[int, str]]]:
-    """Ingest the provided agregados concurrently."""
-
-    if not agregado_ids:
-        return 0, []
-
-    concurrency = max(1, concurrency)
-    semaphore = asyncio.Semaphore(concurrency)
-    db_lock = asyncio.Lock() if concurrency > 1 else None
-    failures: list[tuple[int, str]] = []
-    succeeded = 0
-
-    async with SidraApiClient() as client:
-        embedding_client = EmbeddingClient() if generate_embeddings else None
-
-        async def worker(agregado_id: int) -> None:
-            nonlocal succeeded
-            async with semaphore:
-                try:
-                    await ingest_agregado(
-                        agregado_id,
-                        client=client,
-                        embedding_client=embedding_client,
-                        generate_embeddings=generate_embeddings,
-                        db_lock=db_lock,
-                    )
-                except Exception as exc:  # noqa: BLE001
-                    message = str(exc)[:200]
-                    failures.append((agregado_id, message))
-                    print(f"Failed agregado {agregado_id}: {message}")
-                else:
-                    succeeded += 1
-
-        await asyncio.gather(*(worker(agregado_id) for agregado_id in agregado_ids))
-
-    return succeeded, failures
-
-
-def cmd_ingest(args: argparse.Namespace) -> None:
-    _ensure_va_schema()
-    agregado_ids = [int(value) for value in args.agregado_ids]
-    succeeded, failures = asyncio.run(
-        _ingest_ids(
-            agregado_ids,
-            concurrency=args.concurrent,
-            generate_embeddings=not args.skip_embeddings,
-        )
-    )
-    total = len(agregado_ids)
-    print(f"Ingested {succeeded}/{total} agregados")
-    if failures:
-        print("Failures:")
-        for agregado_id, message in failures[:10]:
-            print(f"  {agregado_id}: {message}")
-        remaining = len(failures) - 10
-        if remaining > 0:
-            print(f"  ... ({remaining} more)")
-
-
-def cmd_ingest_coverage(args: argparse.Namespace) -> None:
-    _ensure_va_schema()
-    report = asyncio.run(
-        ingest_by_coverage(
-            require_any_levels=args.any_levels,
-            require_all_levels=args.all_levels,
-            exclude_levels=args.exclude_levels,
-            subject_contains=args.subject_contains,
-            survey_contains=args.survey_contains,
-            limit=args.limit,
-            concurrency=max(1, args.concurrent),
-            skip_existing=args.skip_existing,
-            dry_run=args.dry_run,
-            generate_embeddings=not args.skip_embeddings,
-        )
-    )
-    print(json.dumps(report.as_dict(), indent=2, ensure_ascii=False))
-
-
-def cmd_repair_missing(args: argparse.Namespace) -> None:
-    _ensure_va_schema()
-    result = asyncio.run(
-        repair_missing_variables(
-            chunk_size=max(1, args.chunk),
-            concurrency=max(1, args.concurrent),
-            limit=args.limit,
-            max_retries=max(1, args.retries),
-        )
-    )
-    payload = asdict(result)
-    print(json.dumps(payload, indent=2, ensure_ascii=False))
-
-
-def cmd_diagnostics_health(args: argparse.Namespace) -> None:
-    _ensure_va_schema()
-    conn = create_connection()
-    try:
-        report = global_health_report(conn, sample_limit=max(0, args.health_sample))
-=======
-    conn = create_connection()
-    try:
-        apply_va_schema(conn)
-        conn.commit()
->>>>>>> b8b36470
-    finally:
-        conn.close()
-    print(json.dumps(report, indent=2, ensure_ascii=False))
-
-
-def cmd_diagnostics_spot_check(args: argparse.Namespace) -> None:
-    _ensure_va_schema()
-    conn = create_connection()
-    try:
-        report = asyncio.run(
-            api_vs_db_spot_check(
-                conn,
-                sample_size=max(0, args.spot_sample),
-            )
-        )
-    finally:
-        conn.close()
-    print(json.dumps(report, indent=2, ensure_ascii=False))
-
-
-def cmd_list_agregados(args: argparse.Namespace) -> None:
-    _ensure_va_schema()
-    rows = list_agregados(
-        requires_national_munis=args.requires_national_munis,
-        min_municipality_count=args.min_municipalities,
-        limit=args.limit,
-        order_by=args.order,
-    )
-    if args.json:
-        print(json.dumps([asdict(row) for row in rows], indent=2, ensure_ascii=False))
-        return
-    for row in rows:
-        coverage = f"municipalities={row.municipality_locality_count}"
-        national = "national" if row.covers_national_municipalities else "partial"
-        print(
-            f"{row.id}: {row.nome} | assunto={row.assunto} | pesquisa={row.pesquisa} | "
-            f"{coverage} ({national})"
-        )
-
-
-def _base_counts(conn) -> tuple[int, int]:
-    try:
-        total = conn.execute("SELECT COUNT(*) FROM agregados").fetchone()[0]
-    except sqlite3.OperationalError:
-        return 0, 0
-    try:
-        with_vars = conn.execute(
-            "SELECT COUNT(DISTINCT agregado_id) FROM variables"
-        ).fetchone()[0]
-    except sqlite3.OperationalError:
-        with_vars = 0
-    return int(total or 0), int(with_vars or 0)
-
-
-def _require_base_metadata(
-    conn,
-    ids: Iterable[int] | None = None,
-) -> tuple[bool, list[int]]:
-    for table in ("agregados", "variables"):
-        try:
-            conn.execute(f"SELECT 1 FROM {table} LIMIT 1")
-        except sqlite3.OperationalError:
-            print(
-                f"Base table '{table}' is missing. Run 'sidra_database.cli ingest' before using sidra-va.",
-            )
-            return False, []
-
-    total, with_vars = _base_counts(conn)
-    if total == 0:
-        print("Database contains no agregados. Run 'sidra_database.cli ingest' first.")
-        return False, []
-    if with_vars == 0:
-        print(
-            "No agregados with variables found. Re-ingest metadata or run 'sidra_database.cli repair-missing'."
-        )
-        return False, []
-
-    zero_ids: list[int] = []
-    if ids:
-        for raw_id in ids:
-            agregado_id = int(raw_id)
-            count = conn.execute(
-                "SELECT COUNT(*) FROM variables WHERE agregado_id = ?",
-                (agregado_id,),
-            ).fetchone()[0]
-            if int(count or 0) == 0:
-                zero_ids.append(agregado_id)
-    return True, zero_ids
-
-
-def _count_rows(conn, table: str) -> int:
-    try:
-        row = conn.execute(f"SELECT COUNT(*) FROM {table}").fetchone()
-    except sqlite3.OperationalError:
-        return 0
-    return int(row[0] or 0)
-
-
 def cmd_db_migrate(args: argparse.Namespace) -> None:
     _ensure_va_schema()
     conn = create_connection()
@@ -366,13 +185,9 @@
 
     ready_ids = [ag for ag in args.ids if ag not in missing_ids]
     for missing in missing_ids:
-<<<<<<< HEAD
-        print(f"No variables for table {missing}; run 'sidra_va.cli ingest {missing}' first.")
-=======
         print(
             f"No variables for table {missing}; run 'sidra_database.cli ingest {missing}' first."
         )
->>>>>>> b8b36470
     if not ready_ids:
         return
 
@@ -404,13 +219,9 @@
     if requested_ids:
         valid_ids = [ag for ag in requested_ids if ag not in missing_ids]
         for missing in missing_ids:
-<<<<<<< HEAD
-            print(f"No variables for table {missing}; run 'sidra_va.cli ingest {missing}' first.")
-=======
             print(
                 f"No variables for table {missing}; run 'sidra_database.cli ingest {missing}' first."
             )
->>>>>>> b8b36470
     else:
         valid_ids = None
 
@@ -553,11 +364,7 @@
             return
         if missing_ids:
             print(
-<<<<<<< HEAD
-                f"No variables for table {args.agregado_id}; run 'sidra_va.cli ingest {args.agregado_id}' first."
-=======
                 f"No variables for table {args.agregado_id}; run 'sidra_database.cli ingest {args.agregado_id}' first."
->>>>>>> b8b36470
             )
             return
         row = conn.execute(
@@ -825,11 +632,7 @@
     neighbors_cmd.add_argument("--allow-unit-mismatch", action="store_true")
     neighbors_cmd.set_defaults(func=cmd_link_neighbors)
 
-<<<<<<< HEAD
-    diag_parser = subparsers.add_parser("diagnostics", help="Run diagnostics")
-=======
     diag_parser = subparsers.add_parser("diagnostics")
->>>>>>> b8b36470
     diag_parser.add_argument("--sample", type=int, default=5)
     diag_parser.add_argument(
         "--smoke-query",
@@ -838,21 +641,6 @@
     )
     diag_parser.add_argument("--smoke-limit", type=int, default=5)
     diag_parser.set_defaults(func=cmd_diagnostics)
-<<<<<<< HEAD
-    diag_sub = diag_parser.add_subparsers(dest="diagnostics_command")
-
-    diag_health = diag_sub.add_parser("health", help="Report base ingestion health")
-    diag_health.add_argument("--sample", dest="health_sample", type=int, default=50)
-    diag_health.set_defaults(func=cmd_diagnostics_health)
-
-    diag_spot = diag_sub.add_parser(
-        "spot-check",
-        help="Sample agregados missing variables and compare with live API",
-    )
-    diag_spot.add_argument("--sample", dest="spot_sample", type=int, default=10)
-    diag_spot.set_defaults(func=cmd_diagnostics_spot_check)
-=======
->>>>>>> b8b36470
 
     return parser
 
